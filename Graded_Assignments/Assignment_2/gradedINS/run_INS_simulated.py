# %% imports
import scipy
import scipy.io
import scipy.stats

import matplotlib
import matplotlib.pyplot as plt
import numpy as np
import eskf

#Flag, used to save runfile, all figures, ANEESes and ANIS to zip file.
save_results = True

try: # see if tqdm is available, otherwise define it as a dummy
    try: # Ipython seem to require different tqdm.. try..except seem to be the easiest way to check
        __IPYTHON__
        from tqdm.notebook import tqdm, tnrange
        print("IPYTHON")
    except:
        from tqdm import tqdm, tnrange
        print("NOT IPYTHON")

except Exception as e:
    print(e)
    print(
        "install tqdm (conda install tqdm, or pip install tqdm) to get nice progress bars. "
    )

    def tqdm(iterable, *args, **kwargs):
        return iterable

from eskf import (
    ESKF,
    POS_IDX,
    VEL_IDX,
    ATT_IDX,
    ACC_BIAS_IDX,
    GYRO_BIAS_IDX,
    ERR_ATT_IDX,
    ERR_ACC_BIAS_IDX,
    ERR_GYRO_BIAS_IDX,
)

from quaternion import quaternion_to_euler
from cat_slice import CatSlice

# %% plot config check and style setup
# to see your plot config
print(f"matplotlib backend: {matplotlib.get_backend()}")
print(f"matplotlib config file: {matplotlib.matplotlib_fname()}")
print(f"matplotlib config dir: {matplotlib.get_configdir()}")
plt.close("all")

# try to set separate window ploting
if "inline" in matplotlib.get_backend():
    print("Plotting is set to inline at the moment:", end=" ")

    if "ipykernel" in matplotlib.get_backend():
        print("backend is ipykernel (IPython?)")
        print("Trying to set backend to separate window:", end=" ")
        import IPython

        IPython.get_ipython().run_line_magic("matplotlib", "")
    else:
        print("unknown inline backend")

print("continuing with this plotting backend", end="\n\n\n")


# set styles
try:
    # installed with "pip install SciencePLots" (https://github.com/garrettj403/SciencePlots.git)
    # gives quite nice plots
    plt_styles = ["science", "grid", "bright", "no-latex"]
    plt.style.use(plt_styles)
    print(f"pyplot using style set {plt_styles}")
except Exception as e:
    print(e)
    print("setting grid and only grid and legend manually")
    plt.rcParams.update(
        {
            # setgrid
            "axes.grid": True,
            "grid.linestyle": ":",
            "grid.color": "k",
            "grid.alpha": 0.5,
            "grid.linewidth": 1,
            # Legend
            "legend.frameon": True,
            "legend.framealpha": 1.0,
            "legend.fancybox": True,
            "legend.numpoints": 1,
            "legend.loc" : "upper right",
            'legend.fontsize': 10,
            # Font
            "font.size" : 15,
            #Subplots and figure
            "figure.figsize" : [8,7],
            "figure.subplot.wspace" : 0.37,
            "figure.subplot.top" : 0.95,
            "figure.subplot.right" : 0.95,
            "figure.subplot.left" : 0.16,
        }
    )

# %% load data and plot
filename_to_load = "task_simulation.mat"
loaded_data = scipy.io.loadmat(filename_to_load)

S_a = loaded_data["S_a"]
S_g = loaded_data["S_g"]
lever_arm = loaded_data["leverarm"].ravel()
timeGNSS = loaded_data["timeGNSS"].ravel()
timeIMU = loaded_data["timeIMU"].ravel()
x_true = loaded_data["xtrue"].T
z_acceleration = loaded_data["zAcc"].T
z_GNSS = loaded_data["zGNSS"].T
z_gyroscope = loaded_data["zGyro"].T


dt = np.mean(np.diff(timeIMU))
steps = len(z_acceleration)
gnss_steps = len(z_GNSS)

# %% Measurement noise
# IMU noise values for STIM300, based on datasheet and simulation sample rate
# Discrete noise
scaling = 2.50
discrete_gyro_noise_std = 1.25*4.36e-5  # (rad/s)/sqrt(Hz)
discrete_acc_noise_std = scaling*1.167e-3  # (m/s**2)/sqrt(Hz)

#Eq 10.70
cont_gyro_noise_std = discrete_gyro_noise_std * np.sqrt(1/dt) # (rad/s)
cont_acc_noise_std = discrete_acc_noise_std * np.sqrt(1/dt)  # (m/s**2)

# Bias values
rate_bias_driving_noise_std = 4*5e-5
cont_rate_bias_driving_noise_std = (
    (1 / 3) * rate_bias_driving_noise_std / np.sqrt(1 / dt)
)

acc_bias_driving_noise_std = 1.5*4e-3
cont_acc_bias_driving_noise_std = 6 * acc_bias_driving_noise_std / np.sqrt(1 / dt)

# Position and velocity measurement
p_std = 0.2*np.array([1, 1, 2.5])  # Measurement noise
R_GNSS = np.diag(p_std ** 2)

p_acc = 1e-16

p_gyro = 1e-8

# %% Estimator
eskf = ESKF(
    cont_acc_noise_std,
    cont_gyro_noise_std,
    cont_acc_bias_driving_noise_std,
    cont_rate_bias_driving_noise_std,
    p_acc,
    p_gyro,
    S_a=S_a, # set the accelerometer correction matrix
    S_g=S_g, # set the gyro correction matrix,
    debug=False # TODO: False to avoid expensive debug checks, can also be suppressed by calling 'python -O run_INS_simulated.py'
)

# %% Allocate
x_est = np.zeros((steps, 16))
P_est = np.zeros((steps, 15, 15))

x_pred = np.zeros((steps, 16))
P_pred = np.zeros((steps, 15, 15))

delta_x = np.zeros((steps, 15))

NIS = np.zeros(gnss_steps)

NEES_all = np.zeros(steps)
NEES_pos = np.zeros(steps)
NEES_vel = np.zeros(steps)
NEES_att = np.zeros(steps)
NEES_accbias = np.zeros(steps)
NEES_gyrobias = np.zeros(steps)

# %% Initialise
x_pred[0, POS_IDX] = np.array([0, 0, -5])  # starting 5 metres above ground
x_pred[0, VEL_IDX] = np.array([20, 0, 0])  # starting at 20 m/s due north
x_pred[0, 6] = 1  # no initial rotation: nose to North, right to East, and belly down

# These have to be set reasonably to get good results
P_pred[0][POS_IDX ** 2] = (10**2)*np.eye(3)# TODO
P_pred[0][VEL_IDX ** 2] = (3**2)*np.eye(3)# TODO
P_pred[0][ERR_ATT_IDX ** 2] = ((np.pi/30)**2)*np.eye(3)# TODO # error rotation vector (not quat)
P_pred[0][ERR_ACC_BIAS_IDX ** 2] = 1e-2*np.eye(3)# TODO
P_pred[0][ERR_GYRO_BIAS_IDX ** 2] = 1e-6*np.eye(3)# TODO

# %% Run estimation
# run this file with 'python -O run_INS_simulated.py' to turn of assertions and get about 8/5 speed increase for longer runs
N: int = steps
doGNSS: bool = True

GNSSk: int = 0  # keep track of current step in GNSS measurements

nees_threads = []


for k in tqdm(range(N)):
    if doGNSS and timeIMU[k] >= timeGNSS[GNSSk]:

        x_est[k,:], P_est[k] = eskf.update_GNSS_position(x_pred[k], P_pred[k], z_GNSS[GNSSk], R_GNSS, lever_arm)
        NIS[GNSSk] = eskf.NIS_GNSS_position(x_est[k],P_est[k], z_GNSS[GNSSk], R_GNSS, lever_arm)

        if eskf.debug:
            assert np.all(np.isfinite(P_est[k])), f"Not finite P_pred at index {k}"

        GNSSk += 1
    else:
        # no updates, so let us take estimate = prediction
        x_est[k,:] = x_pred[k,:] #Done
        P_est[k] = P_pred[k]

    delta_x[k] = eskf.delta_x(x_est[k], x_true[k])
    (
        NEES_all[k],
        NEES_pos[k],
        NEES_vel[k],
        NEES_att[k],
        NEES_accbias[k],
        NEES_gyrobias[k],
    ) = eskf.NEESes(x_est[k,:], P_est[k], x_true[k]) # Done: The true error state at step k

    if k < N - 1:
        x_pred[k + 1,:], P_pred[k + 1] = eskf.predict(x_est[k], P_est[k], z_acceleration[k+1], z_gyroscope[k+1], dt)  #Done : Hint: measurements come from the the present and past, not the future

    if eskf.debug:
        assert np.all(np.isfinite(P_pred[k])), f"Not finite P_pred at index {k + 1}"



# %% Calculating ANEES
confprob = 0.95
CI15 = np.array(scipy.stats.chi2.interval(confprob, 15)).reshape((2, 1))
CI3 = np.array(scipy.stats.chi2.interval(confprob, 3)).reshape((2, 1))

CI15K = np.array(scipy.stats.chi2.interval(confprob, 15 * steps)) / steps
CI3K = np.array(scipy.stats.chi2.interval(confprob, 3 * steps)) / steps

ANEES_all = np.mean(NEES_all)
ANEES_pos = np.mean(NEES_pos)
ANEES_vel = np.mean(NEES_vel)
ANEES_att = np.mean(NEES_att)
ANEES_accbias = np.mean(NEES_accbias)
ANEES_gyrobias = np.mean(NEES_gyrobias)

ANIS = np.mean(NIS)
ANEES_and_ANIS_results = [
    f"ANEES_all = {ANEES_all:.2f} with CI = [{CI15K[0]:.2f}, {CI15K[1]:.2f}]\n",
    f"ANEES_pos = {ANEES_pos:.2f} with CI = [{CI3K[0]:.2f}, {CI3K[1]:.2f}]\n",
    f"ANEES_vel = {ANEES_vel:.2f} with CI = [{CI3K[0]:.2f}, {CI3K[1]:.2f}]\n",
    f"ANEES_att = {ANEES_att:.2f} with CI = [{CI3K[0]:.2f}, {CI3K[1]:.2f}]\n",
    f"ANEES_accbias = {ANEES_accbias:.2f} with CI = [{CI3K[0]:.2f}, {CI3K[1]:.2f}]\n",
    f"ANEES_gryobias = {ANEES_gyrobias:.2f} with CI = [{CI3K[0]:.2f}, {CI3K[1]:.2f}]\n",
    f"ANIS = {ANIS:.2f} with CI = [{CI3K[0]:.2f}, {CI3K[1]:.2f}]\n"
]
for line in ANEES_and_ANIS_results:
    print(line)

# %% Plots
decimals = 3

fig1 = plt.figure(1)
ax = plt.axes(projection="3d")

ax.plot3D(x_est[:N, 1], x_est[:N, 0], -x_est[:N, 2])
ax.plot3D(z_GNSS[:GNSSk, 1], z_GNSS[:GNSSk, 0], -z_GNSS[:GNSSk, 2])
ax.set_xlabel("East [m]")
ax.set_ylabel("North [m]")
ax.set_zlabel("Altitude [m]")


# state estimation
t = np.linspace(0, dt * (N - 1), N)
eul = np.apply_along_axis(quaternion_to_euler, 1, x_est[:N, ATT_IDX])
eul_true = np.apply_along_axis(quaternion_to_euler, 1, x_true[:N, ATT_IDX])

fig2, axs2 = plt.subplots(5, 1, num=2, clear=True)

axs2[0].plot(t, x_est[:N, POS_IDX])
axs2[0].set(ylabel="NED pos. [m]")
axs2[0].legend(["North", "East", "Down"])


axs2[1].plot(t, x_est[:N, VEL_IDX])
axs2[1].set(ylabel="Velocities [m/s]")
axs2[1].legend(["North", "East", "Down"])


axs2[2].plot(t, eul[:N] * 180 / np.pi)
axs2[2].set(ylabel="Euler\n [deg]")
axs2[2].legend([r"$\phi$", r"$\theta$", r"$\psi$"])

axs2[3].plot(t, x_est[0:N, ACC_BIAS_IDX])
axs2[3].set(ylabel='Accl. bias\n [m/s^2]')
axs2[3].legend(['x', 'y', 'z'])
plt.grid()

axs2[4].plot(t, x_est[0:N, GYRO_BIAS_IDX] * 180 / np.pi * 3600)
axs2[4].set(ylabel='Gyro bias\n [deg/h]')
axs2[4].legend(['x', 'y', 'z'])
plt.grid()

axs2[0].set(ylabel="NED\n position [m]")


fig2.suptitle("States estimates")

# state error plots
fig3, axs3 = plt.subplots(5, 1, num=3, clear=True)
delta_x_RMSE = np.sqrt(np.mean(delta_x[:N] ** 2, axis=0))  # TODO use this in legends
axs3[0].plot(t, delta_x[:N, POS_IDX])
axs3[0].set(ylabel="NED\n [m]")
axs3[0].legend(
    [
        f"North (RMSE={np.round(np.sqrt(np.mean(delta_x[:N, 0]**2)),decimals)})",
        f"East (RMSE={np.round(np.sqrt(np.mean(delta_x[:N, 1]**2)),decimals)})",
        f"Down (RMSE={np.round(np.sqrt(np.mean(delta_x[:N, 2]**2)),decimals)})",
    ]
)

axs3[1].plot(t, delta_x[:N, VEL_IDX])
axs3[1].set(ylabel="Velocities\n [m/s]")
axs3[1].legend(
    [
        f"North (RMSE={np.round(np.sqrt(np.mean(delta_x[:N, 3]**2)),decimals)})",
        f"East (RMSE={np.round(np.sqrt(np.mean(delta_x[:N, 4]**2)),decimals)})",
        f"Down (RMSE={np.round(np.sqrt(np.mean(delta_x[:N, 5]**2)),decimals)})",
    ]
)

# quick wrap func
wrap_to_pi = lambda rads: (rads + np.pi) % (2 * np.pi) - np.pi
eul_error = wrap_to_pi(eul[:N] - eul_true[:N])
axs3[2].plot(t, eul_error)
axs3[2].set(ylabel="Euler\n [deg]")
axs3[2].legend(
    [
        rf"$\phi$ (RMSE={np.round(np.sqrt(np.mean((eul_error[:N, 0] * 180 / np.pi)**2)),decimals)})",
        rf"$\theta$ (RMSE={np.round(np.sqrt(np.mean((eul_error[:N, 1] * 180 / np.pi)**2)),decimals)})",
        rf"$\psi$ (RMSE={np.round(np.sqrt(np.mean((eul_error[:N, 2] * 180 / np.pi)**2)),decimals)})",
    ]
)

axs3[3].plot(t, delta_x[:N, ERR_ACC_BIAS_IDX])
axs3[3].set(ylabel="Accl. bias\n [m/s^2]")
axs3[3].legend(
    [
<<<<<<< HEAD
        f"$x$ (RMSE={np.round(np.sqrt(np.mean(delta_x[:N, 12]**2)),decimals)})",
        f"$y$ (RMSE={np.round(np.sqrt(np.mean(delta_x[:N, 13]**2)),decimals)})",
        f"$z$ (RMSE={np.round(np.sqrt(np.mean(delta_x[:N, 14]**2)),decimals)})",
=======
        f"$x$ ({np.sqrt(np.mean(delta_x[:N, 9]**2))})",
        f"$y$ ({np.sqrt(np.mean(delta_x[:N, 10]**2))})",
        f"$z$ ({np.sqrt(np.mean(delta_x[:N, 11]**2))})",
>>>>>>> 37c8f0e9
    ]
)

axs3[4].plot(t, delta_x[:N, ERR_GYRO_BIAS_IDX] * 180 / np.pi)
axs3[4].set(ylabel="Gyro bias\n [deg/s]")
axs3[4].legend(
    [
        f"$x$ (RMSE={np.round(np.sqrt(np.mean((delta_x[:N, 12]* 180 / np.pi)**2)),decimals)})",
        f"$y$ (RMSE={np.round(np.sqrt(np.mean((delta_x[:N, 13]* 180 / np.pi)**2)),decimals)})",
        f"$z$ (RMSE={np.round(np.sqrt(np.mean((delta_x[:N, 14]* 180 / np.pi)**2)),decimals)})",
    ]
)

fig3.suptitle("States estimate errors")
# %%
# Error distance plot
fig4, axs4 = plt.subplots(2, 1, num=4, clear=True)

axs4[0].plot(t, np.linalg.norm(delta_x[:N, POS_IDX], axis=1))
axs4[0].plot(
    np.arange(0, N, 100) * dt,
    np.linalg.norm(x_true[99:N:100, :3] - z_GNSS[:GNSSk], axis=1),
)
axs4[0].set(ylabel="Position error [m]")
axs4[0].legend(
    [
        f"Estimation error RMSE:({np.round(np.sqrt(np.mean(np.sum(delta_x[:N, POS_IDX]**2, axis=1))),decimals)})",
        f"Measurement error RMSE: ({np.round(np.sqrt(np.mean(np.sum((x_true[99:N:100, POS_IDX] - z_GNSS[:GNSSk])**2, axis=1))),decimals)})",
    ]
)

axs4[1].plot(t, np.linalg.norm(delta_x[:N, VEL_IDX], axis=1))
axs4[1].set(ylabel="Speed error [m/s]")
<<<<<<< HEAD
axs4[1].legend([f"Velocity RMSE: {np.round(np.sqrt(np.mean(np.sum(delta_x[:N, VEL_IDX]**2, axis=1))),decimals)}"])
=======
axs4[1].legend([f"RMSE: {np.sqrt(np.mean(np.sum(delta_x[:N, VEL_IDX]**2, axis=1)))}"])
>>>>>>> 37c8f0e9


# %% Consistency
confprob = 0.95
CI15 = np.array(scipy.stats.chi2.interval(confprob, 15)).reshape((2, 1))
CI3 = np.array(scipy.stats.chi2.interval(confprob, 3)).reshape((2, 1))

fig5, axs5 = plt.subplots(7, 1, num=5, clear=True)
fig5.tight_layout()
axs5[0].plot(t, (NEES_all[:N]).T)
axs5[0].plot(np.array([0, N - 1]) * dt, (CI15 @ np.ones((1, 2))).T)
insideCI = np.mean((CI15[0] <= NEES_all) * (NEES_all <= CI15[1]))
axs5[0].set(
    title=f"Total NEES ({100 *  insideCI:.1f} inside {100 * confprob} confidence interval)"
)
axs5[0].set_ylim([0, 50])

axs5[1].plot(t, (NEES_pos[0:N]).T)
axs5[1].plot(np.array([0, N - 1]) * dt, (CI3 @ np.ones((1, 2))).T)
insideCI = np.mean((CI3[0] <= NEES_pos) * (NEES_pos <= CI3[1]))
axs5[1].set(
    title=f"Position NEES ({100 *  insideCI:.1f} inside {100 * confprob} confidence interval)"
)
axs5[1].set_ylim([0, 20])

axs5[2].plot(t, (NEES_vel[0:N]).T)
axs5[2].plot(np.array([0, N - 1]) * dt, (CI3 @ np.ones((1, 2))).T)
insideCI = np.mean((CI3[0] <= NEES_vel) * (NEES_vel <= CI3[1]))
axs5[2].set(
    title=f"Velocity NEES ({100 *  insideCI:.1f} inside {100 * confprob} confidence interval)"
)
axs5[2].set_ylim([0, 20])

axs5[3].plot(t, (NEES_att[0:N]).T)
axs5[3].plot(np.array([0, N - 1]) * dt, (CI3 @ np.ones((1, 2))).T)
insideCI = np.mean((CI3[0] <= NEES_att) * (NEES_att <= CI3[1]))
axs5[3].set(
    title=f"Attitude NEES ({100 *  insideCI:.1f} inside {100 * confprob} confidence interval)"
)
axs5[3].set_ylim([0, 20])

axs5[4].plot(t, (NEES_accbias[0:N]).T)
axs5[4].plot(np.array([0, N - 1]) * dt, (CI3 @ np.ones((1, 2))).T)
insideCI = np.mean((CI3[0] <= NEES_accbias) * (NEES_accbias <= CI3[1]))
axs5[4].set(
    title=f"Acc. NEES ({100 *  insideCI:.1f} inside {100 * confprob} confidence interval)"
)
axs5[4].set_ylim([0, 20])

axs5[5].plot(t, (NEES_gyrobias[0:N]).T)
axs5[5].plot(np.array([0, N - 1]) * dt, (CI3 @ np.ones((1, 2))).T)
insideCI = np.mean((CI3[0] <= NEES_gyrobias) * (NEES_gyrobias <= CI3[1]))
axs5[5].set(
    title=f"Gyro bias NEES ({100 *  insideCI:.1f} inside {100 * confprob} confidence interval)"
)
axs5[5].set_ylim([0, 20])

axs5[6].plot(NIS[:GNSSk])
axs5[6].plot(np.array([0, N - 1]) * dt, (CI3 @ np.ones((1, 2))).T)
insideCI = np.mean((CI3[0] <= NIS) * (NIS <= CI3[1]))
axs5[6].set(
    title=f"NIS ({100 *  insideCI:.1f} inside {100 * confprob} confidence interval)"
)
axs5[6].set_ylim([0, 20])
#for i in range(0,7):
#    axs5[i].set_yticklabels([])
#    axs5[i].set_xticklabels([])

# boxplot
fig6, axs6 = plt.subplots(1, 3)

gauss_compare = np.sum(np.random.randn(3, GNSSk)**2, axis=0)
axs6[0].boxplot([NIS[0:GNSSk], gauss_compare], notch=True)
axs6[0].legend(['NIS', 'gauss'])
plt.grid()

gauss_compare_15 = np.sum(np.random.randn(15, N)**2, axis=0)
axs6[1].boxplot([NEES_all[0:N].T, gauss_compare_15], notch=True)
axs6[1].legend(['NEES', 'gauss (15 dim)'])
plt.grid()

gauss_compare_3  = np.sum(np.random.randn(3, N)**2, axis=0)
axs6[2].boxplot([NEES_pos[0:N].T, NEES_vel[0:N].T, NEES_att[0:N].T, NEES_accbias[0:N].T, NEES_gyrobias[0:N].T, gauss_compare_3], notch=True)
axs6[2].legend(['NEES pos', 'NEES vel', 'NEES att', 'NEES accbias', 'NEES gyrobias', 'gauss (3 dim)'])
plt.grid()

# %%
from zipfile import ZipFile
import datetime
import re
import os
the_time = str(datetime.datetime.now())
the_time = re.sub(r':',r';', the_time)
the_time = re.sub(r' ',r'_', the_time)
print(the_time)
zipObj = ZipFile(f"test_sim{the_time}.zip", 'w')

if save_results:
    #Save runfile
    zipObj.write("run_INS_simulated.py")

    #Save plots as PDF
    for i in plt.get_fignums():
        filename = f"fig_sim{i}{the_time}.pdf"
        plt.figure(i)
        plt.savefig(filename)
        zipObj.write(filename)
        os.remove(filename)
    #Save ANEES and ANIS in txt
    with open("ANEES_and_ANIS.txt","w+") as file:
        file.writelines(ANEES_and_ANIS_results)
    zipObj.write("ANEES_and_ANIS.txt")
    os.remove("ANEES_and_ANIS.txt")
    zipObj.close()

plt.show()

# %%

# %%

# %%<|MERGE_RESOLUTION|>--- conflicted
+++ resolved
@@ -353,15 +353,9 @@
 axs3[3].set(ylabel="Accl. bias\n [m/s^2]")
 axs3[3].legend(
     [
-<<<<<<< HEAD
         f"$x$ (RMSE={np.round(np.sqrt(np.mean(delta_x[:N, 12]**2)),decimals)})",
         f"$y$ (RMSE={np.round(np.sqrt(np.mean(delta_x[:N, 13]**2)),decimals)})",
         f"$z$ (RMSE={np.round(np.sqrt(np.mean(delta_x[:N, 14]**2)),decimals)})",
-=======
-        f"$x$ ({np.sqrt(np.mean(delta_x[:N, 9]**2))})",
-        f"$y$ ({np.sqrt(np.mean(delta_x[:N, 10]**2))})",
-        f"$z$ ({np.sqrt(np.mean(delta_x[:N, 11]**2))})",
->>>>>>> 37c8f0e9
     ]
 )
 
@@ -395,11 +389,7 @@
 
 axs4[1].plot(t, np.linalg.norm(delta_x[:N, VEL_IDX], axis=1))
 axs4[1].set(ylabel="Speed error [m/s]")
-<<<<<<< HEAD
 axs4[1].legend([f"Velocity RMSE: {np.round(np.sqrt(np.mean(np.sum(delta_x[:N, VEL_IDX]**2, axis=1))),decimals)}"])
-=======
-axs4[1].legend([f"RMSE: {np.sqrt(np.mean(np.sum(delta_x[:N, VEL_IDX]**2, axis=1)))}"])
->>>>>>> 37c8f0e9
 
 
 # %% Consistency
